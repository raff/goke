--- conflicted
+++ resolved
@@ -188,13 +188,9 @@
 			}
 		}
 
-<<<<<<< HEAD
 		// this doesn't take into consideration recursively expanded variables
 		// that should evaluated when used
-		line = expandVariables(line, envFirst)
-=======
 		line = expandVariables(line, envFirst, debug)
->>>>>>> e26e6405
 		parts := cleanArguments(args.GetArgs(line, args.UserTokens("=:")))
 
 		if debug {
@@ -347,21 +343,11 @@
 			if strings.HasPrefix(arg, "shell ") {
 				// here we should run the remaining string as a shell command
 				// and collect the output
-<<<<<<< HEAD
-				res, err := outputCommand(arg[6:])
-				if err != nil {
-					log.Fatal(err)
-				}
-
-				return string(res)
-=======
-
 				if res, err := runCommand(arg[6:], true); err != nil {
 					log.Fatal(err)
 				} else {
 					return res
 				}
->>>>>>> e26e6405
 			}
 
 			if envFirst {
