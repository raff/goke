package main

import (
	"os"
	"os/exec"
	"syscall"
)

func runCommand(line string, out bool) error {
	cmd := exec.Command("sh", "-c", line)
	cmd.Stdin = os.Stdin
	cmd.SysProcAttr = &syscall.SysProcAttr{HideWindow: true}

	if true { // should we have an option to ignore the output ?
		if !out {
			cmd.Stdout = os.Stdout
		}
		cmd.Stderr = os.Stderr
	}

<<<<<<< HEAD
	return cmd.Run()
}

func outputCommand(line string) ([]byte, error) {
	cmd := exec.Command("sh", "-c", line)
	cmd.Stdin = os.Stdin
	cmd.SysProcAttr = &syscall.SysProcAttr{HideWindow: true}

	if true { // should we have an option to ignore the output ?
		cmd.Stdout = os.Stdout
	}

	return cmd.Output()
=======
	if out {
		res, err := cmd.Output()
		return string(res), err
	}

	return "", cmd.Run()

>>>>>>> e26e6405
}<|MERGE_RESOLUTION|>--- conflicted
+++ resolved
@@ -18,8 +18,13 @@
 		cmd.Stderr = os.Stderr
 	}
 
-<<<<<<< HEAD
-	return cmd.Run()
+	if out {
+		res, err := cmd.Output()
+		return string(res), err
+	}
+
+	return "", cmd.Run()
+
 }
 
 func outputCommand(line string) ([]byte, error) {
@@ -32,13 +37,4 @@
 	}
 
 	return cmd.Output()
-=======
-	if out {
-		res, err := cmd.Output()
-		return string(res), err
-	}
-
-	return "", cmd.Run()
-
->>>>>>> e26e6405
 }